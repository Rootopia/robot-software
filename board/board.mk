--- conflicted
+++ resolved
@@ -4,11 +4,7 @@
 # Required include directories
 BOARDINC = board/
 
-<<<<<<< HEAD
-ifeq (USE_BOOTLOADER, yes)
-=======
 ifeq ($(USE_BOOTLOADER), yes)
->>>>>>> 5db1a6bd
   BOARDDEFS = -DCORTEX_VTOR_INIT=0x08003800
   BOARDLDSCRIPT = board/board_with_bootloader.ld
 else
