--- conflicted
+++ resolved
@@ -13,268 +13,8 @@
 #include "can_bridge.h"
 #include "rpc_server.h"
 #include "uavcan_node.h"
-<<<<<<< HEAD
 #include "timestamp/timestamp_stm32.h"
-
-/*Endpoints to be used for USBD1.  */
-#define USBD1_DATA_REQUEST_EP           1
-#define USBD1_DATA_AVAILABLE_EP         1
-#define USBD1_INTERRUPT_REQUEST_EP      2
-
-/* Serial over USB Driver structure.  */
-static SerialUSBDriver SDU1;
-
-/* USB Device Descriptor.  */
-static const uint8_t vcom_device_descriptor_data[18] = {
-    USB_DESC_DEVICE       (0x0110,        /* bcdUSB (1.1).                    */
-            0x02,          /* bDeviceClass (CDC).              */
-            0x00,          /* bDeviceSubClass.                 */
-            0x00,          /* bDeviceProtocol.                 */
-            0x40,          /* bMaxPacketSize.                  */
-            0x0483,        /* idVendor (ST).                   */
-            0x5740,        /* idProduct.                       */
-            0x0200,        /* bcdDevice.                       */
-            1,             /* iManufacturer.                   */
-            2,             /* iProduct.                        */
-            3,             /* iSerialNumber.                   */
-            1)             /* bNumConfigurations.              */
-};
-
-/* Device Descriptor wrapper.  */
-static const USBDescriptor vcom_device_descriptor = {
-    sizeof vcom_device_descriptor_data,
-    vcom_device_descriptor_data
-};
-
-/* Configuration Descriptor tree for a CDC.*/
-static const uint8_t vcom_configuration_descriptor_data[67] = {
-    /* Configuration Descriptor.*/
-    USB_DESC_CONFIGURATION(67,            /* wTotalLength.                    */
-            0x02,          /* bNumInterfaces.                  */
-            0x01,          /* bConfigurationValue.             */
-            0,             /* iConfiguration.                  */
-            0xC0,          /* bmAttributes (self powered).     */
-            50),           /* bMaxPower (100mA).               */
-    /* Interface Descriptor.*/
-    USB_DESC_INTERFACE    (0x00,          /* bInterfaceNumber.                */
-            0x00,          /* bAlternateSetting.               */
-            0x01,          /* bNumEndpoints.                   */
-            0x02,          /* bInterfaceClass (Communications
-                              Interface Class, CDC section
-                              4.2).                            */
-            0x02,          /* bInterfaceSubClass (Abstract
-                              Control Model, CDC section 4.3).   */
-            0x01,          /* bInterfaceProtocol (AT commands,
-                              CDC section 4.4).                */
-            0),            /* iInterface.                      */
-    /* Header Functional Descriptor (CDC section 5.2.3).*/
-    USB_DESC_BYTE         (5),            /* bLength.                         */
-    USB_DESC_BYTE         (0x24),         /* bDescriptorType (CS_INTERFACE).  */
-    USB_DESC_BYTE         (0x00),         /* bDescriptorSubtype (Header
-                                             Functional Descriptor.           */
-    USB_DESC_BCD          (0x0110),       /* bcdCDC.                          */
-    /* Call Management Functional Descriptor. */
-    USB_DESC_BYTE         (5),            /* bFunctionLength.                 */
-    USB_DESC_BYTE         (0x24),         /* bDescriptorType (CS_INTERFACE).  */
-    USB_DESC_BYTE         (0x01),         /* bDescriptorSubtype (Call Management
-                                             Functional Descriptor).          */
-    USB_DESC_BYTE         (0x00),         /* bmCapabilities (D0+D1).          */
-    USB_DESC_BYTE         (0x01),         /* bDataInterface.                  */
-    /* ACM Functional Descriptor.*/
-    USB_DESC_BYTE         (4),            /* bFunctionLength.                 */
-    USB_DESC_BYTE         (0x24),         /* bDescriptorType (CS_INTERFACE).  */
-    USB_DESC_BYTE         (0x02),         /* bDescriptorSubtype (Abstract
-                                             Control Management Descriptor).  */
-    USB_DESC_BYTE         (0x02),         /* bmCapabilities.                  */
-    /* Union Functional Descriptor.*/
-    USB_DESC_BYTE         (5),            /* bFunctionLength.                 */
-    USB_DESC_BYTE         (0x24),         /* bDescriptorType (CS_INTERFACE).  */
-    USB_DESC_BYTE         (0x06),         /* bDescriptorSubtype (Union
-                                             Functional Descriptor).          */
-    USB_DESC_BYTE         (0x00),         /* bMasterInterface (Communication
-                                             Class Interface).                */
-    USB_DESC_BYTE         (0x01),         /* bSlaveInterface0 (Data Class
-                                             Interface).                      */
-    /* Endpoint 2 Descriptor.*/
-    USB_DESC_ENDPOINT     (USBD1_INTERRUPT_REQUEST_EP|0x80,
-            0x03,          /* bmAttributes (Interrupt).        */
-            0x0008,        /* wMaxPacketSize.                  */
-            0xFF),         /* bInterval.                       */
-    /* Interface Descriptor.*/
-    USB_DESC_INTERFACE    (0x01,          /* bInterfaceNumber.                */
-            0x00,          /* bAlternateSetting.               */
-            0x02,          /* bNumEndpoints.                   */
-            0x0A,          /* bInterfaceClass (Data Class
-                              Interface, CDC section 4.5).     */
-            0x00,          /* bInterfaceSubClass (CDC section
-                              4.6).                            */
-            0x00,          /* bInterfaceProtocol (CDC section
-                              4.7).                            */
-            0x00),         /* iInterface.                      */
-    /* Endpoint 3 Descriptor.*/
-    USB_DESC_ENDPOINT     (USBD1_DATA_AVAILABLE_EP,       /* bEndpointAddress.*/
-            0x02,          /* bmAttributes (Bulk).             */
-            0x0040,        /* wMaxPacketSize.                  */
-            0x00),         /* bInterval.                       */
-    /* Endpoint 1 Descriptor.*/
-    USB_DESC_ENDPOINT     (USBD1_DATA_REQUEST_EP|0x80,    /* bEndpointAddress.*/
-            0x02,          /* bmAttributes (Bulk).             */
-            0x0040,        /* wMaxPacketSize.                  */
-            0x00)          /* bInterval.                       */
-};
-
-/* Configuration Descriptor wrapper.  */
-static const USBDescriptor vcom_configuration_descriptor = {
-    sizeof vcom_configuration_descriptor_data,
-    vcom_configuration_descriptor_data
-};
-
-/* U.S. English language identifier.  */
-static const uint8_t vcom_string0[] = {
-    USB_DESC_BYTE(4),                     /* bLength.                         */
-    USB_DESC_BYTE(USB_DESCRIPTOR_STRING), /* bDescriptorType.                 */
-    USB_DESC_WORD(0x0409)                 /* wLANGID (U.S. English).          */
-};
-
-/* Vendor string.  */
-static const uint8_t vcom_string1[] = {
-    USB_DESC_BYTE(38),                    /* bLength.                         */
-    USB_DESC_BYTE(USB_DESCRIPTOR_STRING), /* bDescriptorType.                 */
-    'S', 0, 'T', 0, 'M', 0, 'i', 0, 'c', 0, 'r', 0, 'o', 0, 'e', 0,
-    'l', 0, 'e', 0, 'c', 0, 't', 0, 'r', 0, 'o', 0, 'n', 0, 'i', 0,
-    'P', 0, 'D', 0
-};
-
-/* Device Description string.  */
-static const uint8_t vcom_string2[] = {
-    USB_DESC_BYTE(56),                    /* bLength.                         */
-    USB_DESC_BYTE(USB_DESCRIPTOR_STRING), /* bDescriptorType.                 */
-    'C', 0, 'h', 0, 'i', 0, 'b', 0, 'i', 0, 'O', 0, 'S', 0, '/', 0,
-    'R', 0, 'T', 0, ' ', 0, 'V', 0, 'i', 0, 'r', 0, 't', 0, 'u', 0,
-    'a', 0, 'l', 0, ' ', 0, 'C', 0, 'O', 0, 'M', 0, ' ', 0, 'P', 0,
-    'o', 0, 'r', 0, 't', 0
-};
-
-/* Serial Number string.  */
-static const uint8_t vcom_string3[] = {
-    USB_DESC_BYTE(8),                     /* bLength.                         */
-    USB_DESC_BYTE(USB_DESCRIPTOR_STRING), /* bDescriptorType.                 */
-    '0' + CH_KERNEL_MAJOR, 0,
-    '0' + CH_KERNEL_MINOR, 0,
-    '0' + CH_KERNEL_PATCH, 0
-};
-
-/* Strings wrappers array.  */
-static const USBDescriptor vcom_strings[] = {
-    {sizeof vcom_string0, vcom_string0},
-    {sizeof vcom_string1, vcom_string1},
-    {sizeof vcom_string2, vcom_string2},
-    {sizeof vcom_string3, vcom_string3}
-};
-
-/* Handles the GET_DESCRIPTOR callback. All required descriptors must be
- * handled here.  */
-static const USBDescriptor *get_descriptor(USBDriver *usbp,
-        uint8_t dtype,
-        uint8_t dindex,
-        uint16_t lang) {
-
-    (void)usbp;
-    (void)lang;
-    switch (dtype) {
-        case USB_DESCRIPTOR_DEVICE:
-            return &vcom_device_descriptor;
-        case USB_DESCRIPTOR_CONFIGURATION:
-            return &vcom_configuration_descriptor;
-        case USB_DESCRIPTOR_STRING:
-            if (dindex < 4)
-                return &vcom_strings[dindex];
-    }
-    return NULL;
-}
-
-static USBInEndpointState ep1instate;
-static USBOutEndpointState ep1outstate;
-
-/** @brief   EP1 initialization structure (both IN and OUT).  */
-static const USBEndpointConfig ep1config = {
-    USB_EP_MODE_TYPE_BULK,
-    NULL,
-    sduDataTransmitted,
-    sduDataReceived,
-    0x0040,
-    0x0040,
-    &ep1instate,
-    &ep1outstate,
-    2,
-    NULL
-};
-
-static USBInEndpointState ep2instate;
-
-static const USBEndpointConfig ep2config = {
-    USB_EP_MODE_TYPE_INTR,
-    NULL,
-    sduInterruptTransmitted,
-    NULL,
-    0x0010,
-    0x0000,
-    &ep2instate,
-    NULL,
-    1,
-    NULL
-};
-
-/** Handles the USB driver global events.  */
-static void usb_event(USBDriver *usbp, usbevent_t event) {
-
-    switch (event) {
-        case USB_EVENT_RESET:
-            return;
-        case USB_EVENT_ADDRESS:
-            return;
-        case USB_EVENT_CONFIGURED:
-            chSysLockFromISR();
-
-            /* Enables the endpoints specified into the configuration.
-               Note, this callback is invoked from an ISR so I-Class functions
-               must be used.*/
-            usbInitEndpointI(usbp, USBD1_DATA_REQUEST_EP, &ep1config);
-            usbInitEndpointI(usbp, USBD1_INTERRUPT_REQUEST_EP, &ep2config);
-
-            /* Resetting the state of the CDC subsystem.*/
-            sduConfigureHookI(&SDU1);
-
-            chSysUnlockFromISR();
-            return;
-        case USB_EVENT_SUSPEND:
-            return;
-        case USB_EVENT_WAKEUP:
-            return;
-        case USB_EVENT_STALLED:
-            return;
-    }
-    return;
-}
-
-/** USB driver configuration.  */
-static const USBConfig usbcfg = {
-    usb_event,
-    get_descriptor,
-    sduRequestsHook,
-    NULL
-};
-
-/** Serial over USB driver configuration.  */
-static const SerialUSBConfig serusbcfg = {
-    &USBD1,
-    USBD1_DATA_REQUEST_EP,
-    USBD1_DATA_AVAILABLE_EP,
-    USBD1_INTERRUPT_REQUEST_EP
-};
-=======
 #include "usbconf.h"
->>>>>>> 24fee7d2
 
 /* Command line related.                                                     */
 #define SHELL_WA_SIZE   THD_WORKING_AREA_SIZE(2048)
