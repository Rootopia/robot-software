#include <unistd.h>
#include <ch.h>
#include <hal.h>
#include <uavcan_stm32/uavcan_stm32.hpp>
#include <uavcan/protocol/NodeStatus.hpp>
#include <lwip/api.h>
#include <src/can_bridge.h>
#include <cvra/Reboot.hpp>
#include <cvra/motor/control/Velocity.hpp>
#include <cvra/Reboot.hpp>
#include <cvra/motor/feedback/MotorEncoderPosition.hpp>
#include "motor_control.h"
<<<<<<< HEAD
#include <simplerpc/message.h>
#include "src/rpc_server.h"
=======
#include "robot_parameters.h"
#include "timestamp/timestamp.h"
#include "odometry/robot_base.h"
#include "odometry/odometry.h"
>>>>>>> adf15e3e

#include <errno.h>

#include <uavcan/protocol/global_time_sync_master.hpp>

#define RIGHT_WHEEL_ID  11
#define LEFT_WHEEL_ID   10

#define UAVCAN_NODE_STACK_SIZE 4096

namespace uavcan_node
{

uavcan_stm32::CanInitHelper<128> can;

typedef uavcan::Node<16384> Node;

uavcan::LazyConstructor<Node> node_;

Node& getNode()
{
    if (!node_.isConstructed())
    {
        node_.construct<uavcan::ICanDriver&, uavcan::ISystemClock&>(can.driver, uavcan_stm32::SystemClock::instance());
    }
    return *node_;
}

void node_status_cb(const uavcan::ReceivedDataStructure<uavcan::protocol::NodeStatus>& msg)
{
    (void) msg;
}

static void node_fail(const char *reason)
{
    (void) reason;
    while (1) {
        chThdSleepMilliseconds(100);
    }
}

void can_bridge_send_frames(Node& node)
{
    if (!can_bridge_is_initialized) {
        return;
    }
    while (1) {
        struct can_frame *framep;
        msg_t m = chMBFetch(&can_bridge_tx_queue, (msg_t *)&framep, TIME_IMMEDIATE);
        if (m == MSG_OK) {
            uint32_t id = framep->id;
            uavcan::CanFrame ucframe;
            if (id & CAN_FRAME_EXT_FLAG) {
                ucframe.id = id & CAN_FRAME_EXT_ID_MASK;
                ucframe.id |= uavcan::CanFrame::FlagEFF;
            } else {
                ucframe.id = id & CAN_FRAME_STD_ID_MASK;
            }

            if (id & CAN_FRAME_RTR_FLAG) {
                ucframe.id |= uavcan::CanFrame::FlagRTR;
            }

            ucframe.dlc = framep->dlc;
            memcpy(ucframe.data, framep->data.u8, framep->dlc);

            uavcan::MonotonicTime timeout = node.getMonotonicTime();
            timeout += uavcan::MonotonicDuration::fromMSec(100);

            uavcan::CanSelectMasks masks;
            masks.write = 1;
            can.driver.select(masks, timeout);
            if (masks.write & 1) {
                uavcan::MonotonicTime tx_timeout = node.getMonotonicTime();
                tx_timeout += uavcan::MonotonicDuration::fromMSec(100);
                uavcan::ICanIface* const iface = can.driver.getIface(0);
                iface->send(ucframe, tx_timeout, 0);
            }
            chPoolFree(&can_bridge_tx_pool, framep);
        } else {
            break;
        }
    }
}

THD_WORKING_AREA(thread_wa, UAVCAN_NODE_STACK_SIZE);

msg_t main(void *arg)
{
    uint8_t id = *(uint8_t *)arg;

    int res;
    res = can.init(1000000);
    if (res < 0) {
        node_fail("CAN init");
    }

    Node& node = getNode();

    node.setNodeID(id);
    node.setName("cvra.master");

    /*
     * Initialising odometry
     */
    static odometry_differential_base_t robot_base;
    struct robot_base_pose_2d_s init_pose = {0.0f, 0.0f, 0.0f};
    odometry_base_init(&robot_base,
                       init_pose,
                       ROBOT_RIGHT_WHEEL_RADIUS,
                       ROBOT_LEFT_WHEEL_RADIUS,
                       ROBOT_WHEELBASE,
                       timestamp_get());

    static odometry_encoder_sample_t enc_right[2];
    static odometry_encoder_sample_t enc_left[2];
    odometry_encoder_record_sample(&enc_right[0], 0, 0);
    odometry_encoder_record_sample(&enc_right[1], 0, 0);
    odometry_encoder_record_sample(&enc_left[0], 0, 0);
    odometry_encoder_record_sample(&enc_left[1], 0, 0);

    /*
     * Initializing the UAVCAN node - this may take a while
     */
    while (true) {
        // Calling start() multiple times is OK - only the first successfull call will be effective
        int res = node.start();

        uavcan::NetworkCompatibilityCheckResult ncc_result;

        if (res >= 0) {
            res = node.checkNetworkCompatibility(ncc_result);
            if (res >= 0) {
                break;
            }
        }
        chThdSleepMilliseconds(1000);
    }

    /*
     * Time synchronizer
     */
    uavcan::UtcDuration adjustment;
    uint64_t utc_time_init = 1234;
    adjustment = uavcan::UtcTime::fromUSec(utc_time_init) - uavcan::UtcTime::fromUSec(0);
    node.getSystemClock().adjustUtc(adjustment);

    static uavcan::GlobalTimeSyncMaster time_sync_master(node);
    res = time_sync_master.init();;
    if (res < 0) {
        node_fail("TimeSyncMaster");
    }

    /*
     * NodeStatus subscriber
     */
    uavcan::Subscriber<uavcan::protocol::NodeStatus> ns_sub(node);
    res = ns_sub.start(node_status_cb);
    if (res < 0) {
        node_fail("NodeStatus subscribe");
    }


    uavcan::Subscriber<cvra::motor::feedback::MotorEncoderPosition> enc_pos_sub(node);
    res = enc_pos_sub.start(
        [&](const uavcan::ReceivedDataStructure<cvra::motor::feedback::MotorEncoderPosition>& msg)
        {
<<<<<<< HEAD
            static uint8_t buffer[512];
            cmp_ctx_t ctx;
            cmp_mem_access_t mem;
            ip_addr_t server;
            IP4_ADDR(&server, 192, 168, 2, 1);

            message_encode(&ctx, &mem, buffer, sizeof buffer, "odometry_raw", 2);
            cmp_write_sint(&ctx, msg.raw_encoder_position);
            cmp_write_sint(&ctx, msg.getSrcNodeID().get());
            message_transmit(buffer, cmp_mem_access_get_pos(&mem), &server, 20000);
            // call odometry submodule
=======
            if(msg.getSrcNodeID() == RIGHT_WHEEL_ID) {
                odometry_encoder_record_sample(&enc_right[0], enc_right[1].timestamp, enc_right[1].value);
                odometry_encoder_record_sample(&enc_right[1], timestamp_get(), msg.raw_encoder_position);
            } else if(msg.getSrcNodeID() == LEFT_WHEEL_ID) {
                odometry_encoder_record_sample(&enc_left[0], enc_left[1].timestamp, enc_left[1].value);
                odometry_encoder_record_sample(&enc_left[1], timestamp_get(), msg.raw_encoder_position);
            }

            /*
             * Only call odometry update when an encoder value has been registered for each wheel
             * ie when the last timestamp recorded is different from the previous one
             */
            if(enc_right[1].timestamp != enc_right[0].timestamp && enc_left[1].timestamp != enc_left[0].timestamp) {
                odometry_base_update(&robot_base, enc_right[1], enc_left[1]);
            }
>>>>>>> adf15e3e
        }
    );
    if (res != 0) {
        node_fail("cvra::motor::feedback::MotorEncoderPosition subscriber");
    }

    node.setStatusOk();


    uavcan::Publisher<cvra::Reboot> reboot_pub(node);
    const int reboot_pub_init_res = reboot_pub.init();
    if (reboot_pub_init_res < 0)
    {
        node_fail("cvra::Reboot publisher");
    }

    uavcan::Publisher<cvra::motor::control::Velocity> velocity_ctrl_setpt_pub(node);
    const int velocity_ctrl_setpt_pub_init_res = velocity_ctrl_setpt_pub.init();
    if (velocity_ctrl_setpt_pub_init_res < 0)
    {
        node_fail("cvra::motor::control::Velocity publisher");
    }

    while (true)
    {
        res = node.spin(uavcan::MonotonicDuration::fromMSec(100));
        if (res < 0) {
            // log warning
        }

        if (palReadPad(GPIOA, GPIOA_BUTTON_WKUP)) {
            cvra::Reboot reboot_msg;
            reboot_msg.bootmode = reboot_msg.BOOTLOADER_TIMEOUT;
            reboot_pub.broadcast(reboot_msg);
        }



        cvra::motor::control::Velocity vel_ctrl_setpt;
        vel_ctrl_setpt.velocity = m1_vel_setpt;
        velocity_ctrl_setpt_pub.unicast(vel_ctrl_setpt, 10);
        vel_ctrl_setpt.velocity = m2_vel_setpt;
        velocity_ctrl_setpt_pub.unicast(vel_ctrl_setpt, 11);

        can_bridge_send_frames(node);

        // todo: publish time once a second
        // time_sync_master.publish();
    }
    return msg_t();
}

} // namespace uavcan_node

extern "C" {

void uavcan_node_start(uint8_t id)
{
    static uint8_t node_id = id;
    chThdCreateStatic(uavcan_node::thread_wa, UAVCAN_NODE_STACK_SIZE, NORMALPRIO, uavcan_node::main, &node_id);
}

} // extern "C"<|MERGE_RESOLUTION|>--- conflicted
+++ resolved
@@ -10,15 +10,12 @@
 #include <cvra/Reboot.hpp>
 #include <cvra/motor/feedback/MotorEncoderPosition.hpp>
 #include "motor_control.h"
-<<<<<<< HEAD
 #include <simplerpc/message.h>
 #include "src/rpc_server.h"
-=======
 #include "robot_parameters.h"
 #include "timestamp/timestamp.h"
 #include "odometry/robot_base.h"
 #include "odometry/odometry.h"
->>>>>>> adf15e3e
 
 #include <errno.h>
 
@@ -186,19 +183,12 @@
     res = enc_pos_sub.start(
         [&](const uavcan::ReceivedDataStructure<cvra::motor::feedback::MotorEncoderPosition>& msg)
         {
-<<<<<<< HEAD
             static uint8_t buffer[512];
             cmp_ctx_t ctx;
             cmp_mem_access_t mem;
             ip_addr_t server;
             IP4_ADDR(&server, 192, 168, 2, 1);
 
-            message_encode(&ctx, &mem, buffer, sizeof buffer, "odometry_raw", 2);
-            cmp_write_sint(&ctx, msg.raw_encoder_position);
-            cmp_write_sint(&ctx, msg.getSrcNodeID().get());
-            message_transmit(buffer, cmp_mem_access_get_pos(&mem), &server, 20000);
-            // call odometry submodule
-=======
             if(msg.getSrcNodeID() == RIGHT_WHEEL_ID) {
                 odometry_encoder_record_sample(&enc_right[0], enc_right[1].timestamp, enc_right[1].value);
                 odometry_encoder_record_sample(&enc_right[1], timestamp_get(), msg.raw_encoder_position);
@@ -214,7 +204,15 @@
             if(enc_right[1].timestamp != enc_right[0].timestamp && enc_left[1].timestamp != enc_left[0].timestamp) {
                 odometry_base_update(&robot_base, enc_right[1], enc_left[1]);
             }
->>>>>>> adf15e3e
+
+            struct robot_base_pose_2d_s pose;
+            odometry_base_get_pose(&robot_base, &pose);
+
+            message_encode(&ctx, &mem, buffer, sizeof buffer, "odometry_raw", 2);
+            cmp_write_float(&ctx, pose.x);
+            cmp_write_float(&ctx, pose.y);
+            message_transmit(buffer, cmp_mem_access_get_pos(&mem), &server, 20000);
+
         }
     );
     if (res != 0) {
